#!/usr/bin/env python
#CHIPSEC: Platform Security Assessment Framework
#Copyright (c) 2010-2020, Intel Corporation
#
#This program is free software; you can redistribute it and/or
#modify it under the terms of the GNU General Public License
#as published by the Free Software Foundation; Version 2.
#
#This program is distributed in the hope that it will be useful,
#but WITHOUT ANY WARRANTY; without even the implied warranty of
#MERCHANTABILITY or FITNESS FOR A PARTICULAR PURPOSE.  See the
#GNU General Public License for more details.
#
#You should have received a copy of the GNU General Public License
#along with this program; if not, write to the Free Software
#Foundation, Inc., 51 Franklin Street, Fifth Floor, Boston, MA  02110-1301, USA.
#
#Contact information:
#chipsec@intel.com
#



"""
Standalone utility
"""

import os
import sys
import time
import importlib
import argparse
import platform

from chipsec.defines import get_version, get_message
from chipsec.helper import oshelper
from chipsec.logger  import logger
from chipsec.chipset import UnknownChipsetError
from chipsec.testcase import ExitCode
from chipsec.chipset import cs
from chipsec.file import get_main_dir

logger().UTIL_TRACE = True

#CMD_OPTS_WIDTH = [ 'byte', 'word', 'dword', 'qword' ]
CMD_OPTS_WIDTH = [ 'byte', 'word', 'dword' ]
def is_option_valid_width( width_op ):
    return (width_op.lower() in CMD_OPTS_WIDTH)

def get_option_width( width_op ):
    width_op = width_op.lower()
    if   'byte'  == width_op: return 0x1
    elif 'word'  == width_op: return 0x2
    elif 'dword' == width_op: return 0x4
    #elif 'qword' == width_op: return 0x8
    else:               return 0x0


class ChipsecUtil:

    def __init__(self, argv):
        self.global_usage = "All numeric values are in hex\n" + \
                   "<width> is in {1, byte, 2, word, 4, dword}\n\n"
        self.commands = {}
        # determine if CHIPSEC is loaded as chipsec_*.exe or in python
        self.CHIPSEC_LOADED_AS_EXE = True if (hasattr(sys, "frozen") or hasattr(sys, "importers")) else False
        # determine if the hosting Python interpreter is a 64-bit executable
        self.PYTHON_64_BITS = True if (sys.maxsize > 2**32) else False

        self.argv = argv
        self.import_cmds()
        self.parse_args()
        if self._show_banner:
            self.print_banner()

    def init_cs(self):
        self._cs = cs()

    def parse_args(self):
        parser = argparse.ArgumentParser(usage='%(prog)s [options] <command>', add_help=False)
        options = parser.add_argument_group('Options')
        options.add_argument('-h', '--help', dest='show_help', help="show this message and exit", action='store_true')
        options.add_argument('-v', '--verbose', help='verbose mode', action='store_true')
        options.add_argument('--hal', help='HAL mode', action='store_true')
        options.add_argument('-d', '--debug', help='debug mode', action='store_true')
        options.add_argument('-l', '--log', help='output to log file')
        options.add_argument('-p', '--platform', dest='_platform', help='explicitly specify platform code', choices=cs().chipset_codes, type=str.upper)
        options.add_argument('--pch', dest='_pch', help='explicitly specify PCH code', choices=cs().pch_codes, type=str.upper)
        options.add_argument('-n', '--no_driver', dest='_no_driver', help="chipsec won't need kernel mode functions so don't load chipsec driver", action='store_true')
        options.add_argument('-i', '--ignore_platform', dest='_unknownPlatform', help='run chipsec even if the platform is not recognized', action='store_false')
        options.add_argument('--helper', dest='_driver_exists', help='specify OS Helper', choices=[i for i in oshelper.avail_helpers])
        options.add_argument('_cmd', metavar='Command', nargs='?', choices=sorted(self.commands.keys()), type=str.lower, default="help",  help="Util command to run: {{{}}}".format(','.join(sorted(self.commands.keys()))))
        options.add_argument('_cmd_args', metavar='Command Args', nargs=argparse.REMAINDER, help=self.global_usage)
<<<<<<< HEAD
        options.add_argument('-nb', '--no_banner', dest='_show_banner', help="chipsec won't display banner information", action='store_false')
=======
        options.add_argument('--skip_config', dest='_load_config', help='skip configuration and driver loading', action='store_false')
>>>>>>> 51ce2224

        parser.parse_args(self.argv, namespace=ChipsecUtil)
        if self.show_help or self._cmd == "help":
            parser.print_help()
        if self.verbose:
            logger().VERBOSE = True
        if self.hal:
            logger().HAL     = True
        if self.debug:
            logger().DEBUG   = True
        if self.log:
            logger().set_log_file( self.log )
        if not self._cmd_args:
            self._cmd_args = ["--help"]

    def import_cmds(self):
        if self.CHIPSEC_LOADED_AS_EXE:
            import zipfile
            myzip = zipfile.ZipFile(os.path.join(get_main_dir(), "library.zip"))
            cmds = [i.replace('/', '.').replace('chipsec.utilcmd.', '')[:-4] for i in myzip.namelist() if 'chipsec/utilcmd/' in i and i[-4:] == ".pyc" and not os.path.basename(i)[:2] == '__' ]
        else:
            cmds_dir = os.path.join(get_main_dir(), "chipsec", "utilcmd")
            cmds = [i[:-3] for i in os.listdir(cmds_dir) if i[-3:] == ".py" and not i[:2] == "__"]

        if logger().DEBUG:
            logger().log( '[CHIPSEC] Loaded command-line extensions:' )
            logger().log( '   {}'.format(cmds) )
        module = None
        for cmd in cmds:
            try:
                cmd_path = 'chipsec.utilcmd.' + cmd
                module = importlib.import_module( cmd_path )
                cu = getattr(module, 'commands')
                self.commands.update(cu)
            except ImportError as msg:
                # Display the import error and continue to import commands
                logger().error("Exception occurred during import of {}: '{}'".format(cmd, str(msg)))
                continue
        self.commands.update({"help": ""})


    ##################################################################################
    # Entry point
    ##################################################################################


    def main(self):
        """
        Receives and executes the commands
        """

        if self.show_help or self._cmd == "help":
            return ExitCode.OK

        self.init_cs()

        # @TODO: change later
        # all util cmds assume 'chipsec_util.py' as the first arg so adding dummy first arg
        self.argv = ['dummy'] + [self._cmd] + self._cmd_args
        comm = self.commands[self._cmd](self.argv, cs = self._cs)

        if self._load_config:
            try:
                self._cs.init( self._platform, self._pch, comm.requires_driver() and not self._no_driver, self._driver_exists)
            except UnknownChipsetError as msg:
                logger().warn("*******************************************************************")
                logger().warn("* Unknown platform!")
                logger().warn("* Platform dependent functionality will likely be incorrect")
                logger().warn("* Error Message: \"{}\"".format(str(msg)))
                logger().warn("*******************************************************************")
                if self._unknownPlatform:
                    logger().error('To run anyways please use -i command-line option\n\n')
                    sys.exit(ExitCode.OK)
            except Exception as msg:
                logger().error(str(msg))
                sys.exit(ExitCode.EXCEPTION)
        else:
            if comm.requires_driver():
                logger().error("Cannot run without driver loaded")
                sys.exit(ExitCode.OK)
<<<<<<< HEAD
        except Exception as msg:
            logger().error(str(msg))
            sys.exit(ExitCode.EXCEPTION)
        if self._show_banner:
            logger().log("[CHIPSEC] Helper  : {} ({})".format(*self._cs.helper.helper.get_info()))
            logger().log("[CHIPSEC] Platform: {}\n[CHIPSEC]      VID: {:04X}\n[CHIPSEC]      DID: {:04X}\n[CHIPSEC]      RID: {:02X}".format(self._cs.longname, self._cs.vid, self._cs.did, self._cs.rid))
            if not self._cs.is_atom():
                logger().log("[CHIPSEC] PCH     : {}\n[CHIPSEC]      VID: {:04X}\n[CHIPSEC]      DID: {:04X}\n[CHIPSEC]      RID: {:02X}".format(self._cs.pch_longname, self._cs.pch_vid, self._cs.pch_did, self._cs.pch_rid))
=======

        logger().log("[CHIPSEC] Helper  : {} ({})".format(*self._cs.helper.helper.get_info()))
        logger().log("[CHIPSEC] Platform: {}\n[CHIPSEC]      VID: {:04X}\n[CHIPSEC]      DID: {:04X}\n[CHIPSEC]      RID: {:02X}".format(self._cs.longname, self._cs.vid, self._cs.did, self._cs.rid))
        if not self._cs.is_atom():
            logger().log("[CHIPSEC] PCH     : {}\n[CHIPSEC]      VID: {:04X}\n[CHIPSEC]      DID: {:04X}\n[CHIPSEC]      RID: {:02X}".format(self._cs.pch_longname, self._cs.pch_vid, self._cs.pch_did, self._cs.pch_rid))
>>>>>>> 51ce2224

        logger().log( "[CHIPSEC] Executing command '{}' with args {}\n".format(self._cmd, self.argv[2:]) )
        comm.run()
        if comm.requires_driver() and not self._no_driver:
            self._cs.destroy(True)
        return comm.ExitCode

    def print_banner(self):
        """
        Prints chipsec banner
        """
        logger().log('')
        logger().log("################################################################\n"
                     "##                                                            ##\n"
                     "##  CHIPSEC: Platform Hardware Security Assessment Framework  ##\n"
                     "##                                                            ##\n"
                     "################################################################")
        logger().log("[CHIPSEC] Version : {}".format(get_version()))
        logger().log("[CHIPSEC] OS      : {} {} {} {}".format(platform.system(), platform.release(), platform.version(), platform.machine()))
        logger().log("[CHIPSEC] Python  : {} ({})".format(platform.python_version(), "64-bit" if self.PYTHON_64_BITS else "32-bit"))
        logger().log(get_message())

        if not self.PYTHON_64_BITS and platform.machine().endswith("64"):
            logger().warn("Python architecture (32-bit) is different from OS architecture (64-bit)")

def main(argv=None):
    chipsecUtil = ChipsecUtil(argv if argv else sys.argv[1:])
    return chipsecUtil.main()


if __name__ == "__main__":
    sys.exit( main() )<|MERGE_RESOLUTION|>--- conflicted
+++ resolved
@@ -91,11 +91,8 @@
         options.add_argument('--helper', dest='_driver_exists', help='specify OS Helper', choices=[i for i in oshelper.avail_helpers])
         options.add_argument('_cmd', metavar='Command', nargs='?', choices=sorted(self.commands.keys()), type=str.lower, default="help",  help="Util command to run: {{{}}}".format(','.join(sorted(self.commands.keys()))))
         options.add_argument('_cmd_args', metavar='Command Args', nargs=argparse.REMAINDER, help=self.global_usage)
-<<<<<<< HEAD
         options.add_argument('-nb', '--no_banner', dest='_show_banner', help="chipsec won't display banner information", action='store_false')
-=======
         options.add_argument('--skip_config', dest='_load_config', help='skip configuration and driver loading', action='store_false')
->>>>>>> 51ce2224
 
         parser.parse_args(self.argv, namespace=ChipsecUtil)
         if self.show_help or self._cmd == "help":
@@ -176,22 +173,12 @@
             if comm.requires_driver():
                 logger().error("Cannot run without driver loaded")
                 sys.exit(ExitCode.OK)
-<<<<<<< HEAD
-        except Exception as msg:
-            logger().error(str(msg))
-            sys.exit(ExitCode.EXCEPTION)
+
         if self._show_banner:
             logger().log("[CHIPSEC] Helper  : {} ({})".format(*self._cs.helper.helper.get_info()))
             logger().log("[CHIPSEC] Platform: {}\n[CHIPSEC]      VID: {:04X}\n[CHIPSEC]      DID: {:04X}\n[CHIPSEC]      RID: {:02X}".format(self._cs.longname, self._cs.vid, self._cs.did, self._cs.rid))
             if not self._cs.is_atom():
                 logger().log("[CHIPSEC] PCH     : {}\n[CHIPSEC]      VID: {:04X}\n[CHIPSEC]      DID: {:04X}\n[CHIPSEC]      RID: {:02X}".format(self._cs.pch_longname, self._cs.pch_vid, self._cs.pch_did, self._cs.pch_rid))
-=======
-
-        logger().log("[CHIPSEC] Helper  : {} ({})".format(*self._cs.helper.helper.get_info()))
-        logger().log("[CHIPSEC] Platform: {}\n[CHIPSEC]      VID: {:04X}\n[CHIPSEC]      DID: {:04X}\n[CHIPSEC]      RID: {:02X}".format(self._cs.longname, self._cs.vid, self._cs.did, self._cs.rid))
-        if not self._cs.is_atom():
-            logger().log("[CHIPSEC] PCH     : {}\n[CHIPSEC]      VID: {:04X}\n[CHIPSEC]      DID: {:04X}\n[CHIPSEC]      RID: {:02X}".format(self._cs.pch_longname, self._cs.pch_vid, self._cs.pch_did, self._cs.pch_rid))
->>>>>>> 51ce2224
 
         logger().log( "[CHIPSEC] Executing command '{}' with args {}\n".format(self._cmd, self.argv[2:]) )
         comm.run()
