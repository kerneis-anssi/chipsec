--- conflicted
+++ resolved
@@ -471,7 +471,6 @@
         #    logger().error( "incompatible options: --no_driver and --exists" )
         #    return ExitCode.EXCEPTION
 
-<<<<<<< HEAD
         if self._load_config:
             try:
                 self._cs.init( self._platform, self._pch, (not self._no_driver), self._driver_exists, self._to_file, self._from_file )
@@ -480,23 +479,13 @@
                 if self._unknownPlatform:
                     logger().error('To specify a cpu please use -p command-line option')
                     logger().error('To specify a pch please use --pch command-line option\n')
-                    logger().error('To load legacy configuraiton and run anyways please use -i command-line option')
+                    logger().error('To load legacy configuration and run anyways please use -i command-line option')
                     if logger().DEBUG: logger().log_bad(traceback.format_exc())
                     if self.failfast: raise msg
                     return  ExitCode.EXCEPTION
                 logger().warn("Platform dependent functionality is likely to be incorrect")
             except oshelper.OsHelperError as os_helper_error:
                 logger().error(str(os_helper_error))
-=======
-        try:
-            self._cs.init( self._platform, self._pch, (not self._no_driver), self._driver_exists, self._to_file, self._from_file )
-        except chipset.UnknownChipsetError as msg:
-            logger().error( "Platform is not supported ({}).".format(str(msg)) )
-            if self._unknownPlatform:
-                logger().error('To specify a cpu please use -p command-line option')
-                logger().error('To specify a pch please use --pch command-line option\n')
-                logger().error('To load legacy configuration and run anyways please use -i command-line option')
->>>>>>> bd13860c
                 if logger().DEBUG: logger().log_bad(traceback.format_exc())
                 if self.failfast: raise os_helper_error
                 return ExitCode.EXCEPTION
